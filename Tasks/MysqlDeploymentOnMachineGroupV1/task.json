{
    "id": "6FEC3938-DF52-4C01-9F5A-8ED5F66C377E",
    "name": "MysqlDeploymentOnMachineGroup",
    "friendlyName": "MySQL database deploy",
    "description": "Run scripts and make changes to a MySQL Database",
    "helpUrl": "https://docs.microsoft.com/azure/devops/pipelines/tasks",
    "helpMarkDown": "[Learn more about this task](https://aka.ms/mysql-deployment-on-machine-group)",
    "category": "Deploy",
    "visibility": [
        "Release"
    ],
    "runsOn": [
        "Agent",
        "DeploymentGroup"
    ],
    "author": "Microsoft Corporation",
    "version": {
        "Major": 1,
<<<<<<< HEAD
        "Minor": 1,
        "Patch": 4
=======
        "Minor": 156,
        "Patch": 0
>>>>>>> 327b3b5c
    },
    "demands": [],
    "minimumAgentVersion": "1.100.0",
    "groups": [],
    "inputs": [
        {
            "name": "TaskNameSelector",
            "type": "pickList",
            "label": "Deploy MySql Using",
            "required": false,
            "helpMarkDown": "Select one of the options between Script File & Inline Script.",
            "defaultValue": "SqlTaskFile",
            "options": {
                "SqlTaskFile": "MySQL Script File",
                "InlineSqlTask": "Inline MySQL Script"
            }
        },
        {
            "name": "SqlFile",
            "type": "filePath",
            "label": "MySQL Script",
            "required": true,
            "defaultValue": "",
            "helpMarkDown": "Full path of the script file on the automation agent or on a UNC path accessible to the automation agent like,  \\\\\\\\BudgetIT\\DeployBuilds\\script.sql. Also, predefined system variables like, $(agent.releaseDirectory) can also be used here. A file containing SQL statements can be used here.​",
            "visibleRule": "TaskNameSelector = SqlTaskFile"
        },
        {
            "name": "SqlInline",
            "type": "multiLine",
            "label": "Inline MySQL Script",
            "required": true,
            "defaultValue": "",
            "helpMarkDown": "Enter the MySQL script to execute on the Database selected above.",
            "visibleRule": "TaskNameSelector = InlineSqlTask",
            "properties": {
                "resizable": "true",
                "rows": "10"
            }
        },
        {
            "name": "ServerName",
            "type": "string",
            "label": "Host Name",
            "required": true,
            "defaultValue": "localhost",
            "helpMarkDown": "Server name of 'Database for MySQL'.Example: localhost. When you connect using MySQL Workbench, this is the same value that is used for 'Hostname' in 'Parameters'"
        },
        {
            "name": "DatabaseName",
            "type": "string",
            "label": "Database Name",
            "required": false,
            "defaultValue": "",
            "helpMarkDown": "The name of database, if you already have one, on which the below script is needed to be run, else the script itself can be used to create the database."
        },
        {
            "name": "SqlUsername",
            "type": "string",
            "label": "Mysql User Name",
            "required": true,
            "defaultValue": "",
            "helpMarkDown": "When you connect using MySQL Workbench, this is the same value that is used for 'Username' in 'Parameters'."
        },
        {
            "name": "SqlPassword",
            "type": "string",
            "label": "Password",
            "required": true,
            "defaultValue": "",
            "helpMarkDown": "Password for MySQL Database.<br>It can be variable defined in the pipeline. Example : $(password).<br>Also, you may mark the variable type as 'secret' to secure it."
        },
        {
            "name": "SqlAdditionalArguments",
            "type": "string",
            "label": "Additional Arguments",
            "required": false,
            "defaultValue": "",
            "helpMarkDown": "Additional options supported by MySQL simple SQL shell.  These options will be applied when executing the given file on the Database for MySQL.​<br>Example: You can change to default tab separated output format to HTML or even XML format. Or if you have problems due to insufficient memory for large result sets, use the --quick option.​"
        }
    ],
    "instanceNameFormat": "Deploy Using : $(TaskNameSelector)",
    "execution": {
        "Node": {
            "target": "mysqldeploy.js"
        }
    },
    "messages": {
        "ARGD_ConstructorFailed": "The task failed while initializing. Error: %s .",
        "MysqlServerNameCannotBeEmpty": "The MySQL server name cannot be null.",
        "NotAbleToGetInstalledLocationOfMysqlFromPath": "The MySQL client is missing on the agent machine.",
        "UnableToFindMysqlFromRegistryOnMachineError": "Unable to find MySQL using the registry on the machine.",
        "UnableToFindMysqlFromRegistry": "Unable to find MySQL using the registry. Error: %s .",
        "UnableToFindTheLocationOfMysqlFromRegistryOnMachineError": "Unable to find the location of MySQL using the registry on the machine. Error: %s .",
        "MysqlTaskParameterCannotBeEmpty": "The MySQL task parameter cannot be null.",
        "ToolPathCannotBeNull": "Tool path cannot be null.",
        "SqlExecutionException": "A SQL execution exception occurred. Please check the SQL script. Error: %s .",
        "CallbackCannotBeNull": "The callback cannot be null.",
        "UnableToCreateDatabaseException": "Unable to create database.",
        "WindowMysqlClientMissingError": "MySQL client is missing on the Windows agent machine. Please install it by running the MySQL client installer 'https://aka.ms/window-mysqlcli-installer' script file on the agent machine.",
        "LinuxMysqlClientMissingError": "MySQL client is missing on the Linux agent machine. Please install it by running 'sudo apt-get install mysql-client'."
    }
}<|MERGE_RESOLUTION|>--- conflicted
+++ resolved
@@ -16,13 +16,8 @@
     "author": "Microsoft Corporation",
     "version": {
         "Major": 1,
-<<<<<<< HEAD
-        "Minor": 1,
-        "Patch": 4
-=======
         "Minor": 156,
-        "Patch": 0
->>>>>>> 327b3b5c
+        "Patch": 1
     },
     "demands": [],
     "minimumAgentVersion": "1.100.0",
