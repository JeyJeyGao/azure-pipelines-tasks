{
    "id": "ECDC45F6-832D-4AD9-B52B-EE49E94659BE",
    "name": "PublishPipelineArtifact",
    "friendlyName": "Publish pipeline artifact",
    "description": "Publish (upload) a file or directory as a named artifact for the current run",
    "helpUrl": "https://docs.microsoft.com/azure/devops/pipelines/tasks/utility/publish-pipeline-artifact",
    "helpMarkDown": "Publish (upload) a file or directory as a named artifact for the current run. Published artifacts can be downloaded in other jobs, stages, or pipelines using the \"Download pipeline artifact\" task.",
    "category": "Utility",
    "author": "Microsoft Corporation",
    "version": {
        "Major": 1,
        "Minor": 1,
        "Patch": 0
    },
    "groups": [],
    "demands": [],
    "preview": true,
<<<<<<< HEAD
    "minimumAgentVersion": "2.151.2",
=======
    "minimumAgentVersion": "2.155.1",
>>>>>>> 7ae13519
    "inputs": [
        {
            "name": "path",
            "aliases": [
                "targetPath"
            ],
            "type": "filePath",
            "label": "File or directory path",
            "defaultValue": "$(Pipeline.Workspace)",
            "required": true,
            "helpMarkDown": "The path of the file or directory to publish. Can be absolute or relative to the default working directory. Can include [variables](https://go.microsoft.com/fwlink/?LinkID=550988), but wildcards are not supported."
        },
        {
            "name": "artifactName",
            "aliases": [
                "artifact"
            ],
            "type": "string",
            "label": "Artifact name",
            "defaultValue": "",
            "required": false,
            "helpMarkDown": "Name of the artifact to publish. If not set, defaults to a unique ID scoped to the job."
        }, 
        {
            "name": "artifactType",
            "aliases": [
                "publishLocation"
            ],
            "type": "pickList",
            "label": "Artifact publish location",
            "defaultValue": "pipeline",
            "required": true,
            "helpMarkDown": "Choose whether to store the artifact in Azure Pipelines, or to copy it to a file share that must be accessible from the pipeline agent.",
            "options": {
                "pipeline": "Azure Pipelines",
                "filepath": "A file share"
            }
        },
        {
            "name": "fileSharePath",
            "type": "string",
            "label": "File share path",
            "defaultValue": "",
            "required": true,
            "helpMarkDown": "The file share to which the artifact files will be copied. This can include variables. Example: \\\\\\\\my\\\\share\\\\$(Build.DefinitionName)\\\\$(Build.BuildNumber). Publishing artifacts from a Linux or macOS agent to a file share is not supported.",
            "visibleRule": "artifactType = filepath"
        },
        {
            "name": "parallel",
            "type": "boolean",
            "label": "Parallel copy",
            "defaultValue": "false",
            "required": false,
            "helpMarkDown": "Select whether to copy files in parallel using multiple threads for greater potential throughput. If this setting is not enabled, one thread will be used.",
            "visibleRule": "artifactType = filepath"
        },
        {
            "name": "parallelCount",
            "type": "int",
            "label": "Parallel count",
            "defaultValue": 8,
            "required": false,
            "helpMarkDown": "Enter the degree of parallelism, or number of threads used, to perform the copy. The value must be at least 1 and not greater than 128.",
            "visibleRule": "artifactType = filepath && parallel = true"
        }
    ],
    "instanceNameFormat": "Publish Pipeline Artifact",
    "execution": {
        "AgentPlugin": {
            "target": "Agent.Plugins.PipelineArtifact.PublishPipelineArtifactTaskV1, Agent.Plugins"
        }
    },
    "messages": {}
}<|MERGE_RESOLUTION|>--- conflicted
+++ resolved
@@ -9,17 +9,13 @@
     "author": "Microsoft Corporation",
     "version": {
         "Major": 1,
-        "Minor": 1,
+        "Minor": 5,
         "Patch": 0
     },
     "groups": [],
     "demands": [],
     "preview": true,
-<<<<<<< HEAD
     "minimumAgentVersion": "2.151.2",
-=======
-    "minimumAgentVersion": "2.155.1",
->>>>>>> 7ae13519
     "inputs": [
         {
             "name": "path",
