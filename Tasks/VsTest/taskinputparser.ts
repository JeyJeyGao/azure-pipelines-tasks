--- conflicted
+++ resolved
@@ -19,9 +19,6 @@
     if(dtaConfiguration.runTestsInIsolation) {
         tl.warning(tl.loc('runTestInIsolationNotSupported'));
     }
-<<<<<<< HEAD
-    dtaConfiguration.dtaEnvironment = initDtaEnvironment(isBuild);
-=======
 
     dtaConfiguration.numberOfAgentsInPhase = 0;
     const totalJobsInPhase = parseInt(tl.getVariable('SYSTEM_TOTALJOBSINPHASE'));
@@ -31,8 +28,8 @@
 
     dtaConfiguration.onDemandTestRunId = tl.getInput('tcmTestRun');
 
-    dtaConfiguration.dtaEnvironment = initDtaEnvironment();
->>>>>>> 644b28cd
+    dtaConfiguration.dtaEnvironment = initDtaEnvironment(isBuild);
+
     return dtaConfiguration;
 }
 
@@ -112,18 +109,11 @@
         tl._writeLine('vsTestVersion is null or empty');
         throw new Error("vsTestVersion is null or empty");
     }
-<<<<<<< HEAD
-
         // only to facilitate the writing of unit tests 
     testConfiguration.vs15HelperPath = tl.getVariable('vs15Helper');
     if (!testConfiguration.vs15HelperPath) {
         testConfiguration.vs15HelperPath = path.join(__dirname, 'vs15Helper.ps1');
     }
-
-    initDataCollectorConfigurations(testConfiguration);
-}
-=======
->>>>>>> 644b28cd
 
     testConfiguration.codeCoverageEnabled = tl.getBoolInput('codeCoverage');
 }
