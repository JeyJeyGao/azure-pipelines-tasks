{
  "id": "0B0F01ED-7DDE-43FF-9CBB-E48954DAF9B1",
  "name": "PublishTestResults",
  "friendlyName": "ms-resource:loc.friendlyName",
  "description": "ms-resource:loc.description",
  "helpUrl": "https://docs.microsoft.com/azure/devops/pipelines/tasks/test/publish-test-results",
  "helpMarkDown": "ms-resource:loc.helpMarkDown",
  "category": "Test",
  "visibility": [
    "Build",
    "Release"
  ],
  "author": "Microsoft Corporation",
  "version": {
    "Major": 2,
    "Minor": 151,
<<<<<<< HEAD
    "Patch": 1
=======
    "Patch": 2
>>>>>>> 8e5e7c34
  },
  "demands": [],
  "releaseNotes": "ms-resource:loc.releaseNotes",
  "minimumAgentVersion": "2.0.0",
  "groups": [
    {
      "name": "advanced",
      "displayName": "ms-resource:loc.group.displayName.advanced",
      "isExpanded": false
    }
  ],
  "inputs": [
    {
      "name": "testRunner",
      "aliases": [
        "testResultsFormat"
      ],
      "type": "pickList",
      "label": "ms-resource:loc.input.label.testRunner",
      "defaultValue": "JUnit",
      "required": true,
      "helpMarkDown": "ms-resource:loc.input.help.testRunner",
      "options": {
        "JUnit": "JUnit",
        "NUnit": "NUnit",
        "VSTest": "VSTest",
        "XUnit": "XUnit",
        "CTest": "CTest"
      }
    },
    {
      "name": "testResultsFiles",
      "type": "multiLine",
      "label": "ms-resource:loc.input.label.testResultsFiles",
      "defaultValue": "**/TEST-*.xml",
      "required": true,
      "helpMarkDown": "ms-resource:loc.input.help.testResultsFiles",
      "properties": {
        "rows": "3",
        "resizable": "true"
      }
    },
    {
      "name": "searchFolder",
      "type": "string",
      "label": "ms-resource:loc.input.label.searchFolder",
      "defaultValue": "$(System.DefaultWorkingDirectory)",
      "required": false,
      "helpMarkDown": "ms-resource:loc.input.help.searchFolder"
    },
    {
      "name": "mergeTestResults",
      "type": "boolean",
      "label": "ms-resource:loc.input.label.mergeTestResults",
      "defaultValue": "false",
      "required": false,
      "helpMarkDown": "ms-resource:loc.input.help.mergeTestResults"
    },
    {
      "name": "failTaskOnFailedTests",
      "type": "boolean",
      "label": "ms-resource:loc.input.label.failTaskOnFailedTests",
      "defaultValue": "false",
      "required": false,
      "helpMarkDown": "ms-resource:loc.input.help.failTaskOnFailedTests"
    },
    {
      "name": "testRunTitle",
      "type": "string",
      "label": "ms-resource:loc.input.label.testRunTitle",
      "defaultValue": "",
      "required": false,
      "helpMarkDown": "ms-resource:loc.input.help.testRunTitle"
    },
    {
      "name": "platform",
      "aliases": [
        "buildPlatform"
      ],
      "type": "string",
      "label": "ms-resource:loc.input.label.platform",
      "defaultValue": "",
      "required": false,
      "groupName": "advanced",
      "helpMarkDown": "ms-resource:loc.input.help.platform"
    },
    {
      "name": "configuration",
      "aliases": [
        "buildConfiguration"
      ],
      "type": "string",
      "label": "ms-resource:loc.input.label.configuration",
      "defaultValue": "",
      "required": false,
      "groupName": "advanced",
      "helpMarkDown": "ms-resource:loc.input.help.configuration"
    },
    {
      "name": "publishRunAttachments",
      "type": "boolean",
      "label": "ms-resource:loc.input.label.publishRunAttachments",
      "defaultValue": "true",
      "required": false,
      "helpMarkDown": "ms-resource:loc.input.help.publishRunAttachments",
      "groupName": "advanced"
    }
  ],
  "instanceNameFormat": "ms-resource:loc.instanceNameFormat",
  "execution": {
    "Node": {
      "target": "publishtestresults.js",
      "argumentFormat": ""
    }
  },
  "messages": {
    "NoMatchingFilesFound": "ms-resource:loc.messages.NoMatchingFilesFound",
    "ErrorTestResultsPublisher": "ms-resource:loc.messages.ErrorTestResultsPublisher",
    "ErrorFailTaskOnFailedTests": "ms-resource:loc.messages.ErrorFailTaskOnFailedTests"
  }
}<|MERGE_RESOLUTION|>--- conflicted
+++ resolved
@@ -14,11 +14,7 @@
   "version": {
     "Major": 2,
     "Minor": 151,
-<<<<<<< HEAD
-    "Patch": 1
-=======
     "Patch": 2
->>>>>>> 8e5e7c34
   },
   "demands": [],
   "releaseNotes": "ms-resource:loc.releaseNotes",
