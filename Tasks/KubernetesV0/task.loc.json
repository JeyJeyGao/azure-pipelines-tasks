{
  "id": "CBC316A2-586F-4DEF-BE79-488A1F503564",
  "name": "Kubernetes",
  "friendlyName": "ms-resource:loc.friendlyName",
  "description": "ms-resource:loc.description",
  "helpMarkDown": "ms-resource:loc.helpMarkDown",
  "category": "Deploy",
  "visibility": [
    "Build",
    "Release"
  ],
  "author": "Microsoft Corporation",
  "version": {
    "Major": 0,
    "Minor": 1,
<<<<<<< HEAD
    "Patch": 26
=======
    "Patch": 27
>>>>>>> 025b72b9
  },
  "demands": [],
  "preview": "false",
  "groups": [
    {
      "name": "commands",
      "displayName": "ms-resource:loc.group.displayName.commands",
      "isExpanded": true
    },
    {
      "name": "secrets",
      "displayName": "ms-resource:loc.group.displayName.secrets",
      "isExpanded": false
    },
    {
      "name": "configMaps",
      "displayName": "ms-resource:loc.group.displayName.configMaps",
      "isExpanded": false
    },
    {
      "name": "advanced",
      "displayName": "ms-resource:loc.group.displayName.advanced",
      "isExpanded": false
    },
    {
      "name": "output",
      "displayName": "ms-resource:loc.group.displayName.output",
      "isExpanded": false
    }
  ],
  "inputs": [
    {
      "name": "kubernetesServiceEndpoint",
      "aliases": [
        "kubernetesServiceConnection"
      ],
      "type": "connectedService:kubernetes",
      "label": "ms-resource:loc.input.label.kubernetesServiceEndpoint",
      "helpMarkDown": "ms-resource:loc.input.help.kubernetesServiceEndpoint"
    },
    {
      "name": "namespace",
      "type": "string",
      "label": "ms-resource:loc.input.label.namespace",
      "required": false,
      "defaultValue": "",
      "helpMarkDown": "ms-resource:loc.input.help.namespace"
    },
    {
      "name": "command",
      "type": "pickList",
      "label": "ms-resource:loc.input.label.command",
      "defaultValue": "apply",
      "required": true,
      "options": {
        "apply": "apply",
        "create": "create",
        "delete": "delete",
        "exec": "exec",
        "expose": "expose",
        "get": "get",
        "logs": "logs",
        "run": "run",
        "set": "set",
        "top": "top"
      },
      "helpMarkDown": "ms-resource:loc.input.help.command",
      "groupName": "commands",
      "properties": {
        "EditableOptions": "True"
      }
    },
    {
      "name": "useConfigurationFile",
      "type": "boolean",
      "label": "ms-resource:loc.input.label.useConfigurationFile",
      "defaultValue": "false",
      "helpMarkDown": "ms-resource:loc.input.help.useConfigurationFile",
      "groupName": "commands"
    },
    {
      "name": "configuration",
      "type": "filePath",
      "label": "ms-resource:loc.input.label.configuration",
      "defaultValue": "",
      "required": true,
      "helpMarkDown": "ms-resource:loc.input.help.configuration",
      "visibleRule": "useConfigurationFile = true",
      "groupName": "commands"
    },
    {
      "name": "arguments",
      "type": "multiLine",
      "properties": {
        "resizable": "true",
        "rows": "2",
        "editorExtension": "ms.vss-services-azure.parameters-grid"
      },
      "label": "ms-resource:loc.input.label.arguments",
      "helpMarkDown": "ms-resource:loc.input.help.arguments",
      "groupName": "commands"
    },
    {
      "name": "secretType",
      "type": "pickList",
      "label": "ms-resource:loc.input.label.secretType",
      "defaultValue": "dockerRegistry",
      "required": true,
      "options": {
        "dockerRegistry": "dockerRegistry",
        "generic": "generic"
      },
      "helpMarkDown": "ms-resource:loc.input.help.secretType",
      "groupName": "secrets"
    },
    {
      "name": "secretArguments",
      "type": "multiLine",
      "properties": {
        "resizable": "true",
        "rows": "2",
        "editorExtension": "ms.vss-services-azure.kubernetes-parameters-grid"
      },
      "label": "ms-resource:loc.input.label.secretArguments",
      "defaultValue": "",
      "helpMarkDown": "ms-resource:loc.input.help.secretArguments",
      "visibleRule": "secretType = generic",
      "groupName": "secrets"
    },
    {
      "name": "containerRegistryType",
      "type": "pickList",
      "label": "ms-resource:loc.input.label.containerRegistryType",
      "defaultValue": "Azure Container Registry",
      "required": true,
      "options": {
        "Azure Container Registry": "Azure Container Registry",
        "Container Registry": "Container Registry"
      },
      "helpMarkDown": "ms-resource:loc.input.help.containerRegistryType",
      "visibleRule": "secretType = dockerRegistry",
      "groupName": "secrets"
    },
    {
      "name": "dockerRegistryEndpoint",
      "aliases": [
        "dockerRegistryConnection"
      ],
      "type": "connectedService:dockerregistry",
      "label": "ms-resource:loc.input.label.dockerRegistryEndpoint",
      "helpMarkDown": "ms-resource:loc.input.help.dockerRegistryEndpoint",
      "visibleRule": "secretType = dockerRegistry && containerRegistryType = Container Registry",
      "groupName": "secrets"
    },
    {
      "name": "azureSubscriptionEndpoint",
      "aliases": [
        "azureSubscription"
      ],
      "type": "connectedService:AzureRM",
      "label": "ms-resource:loc.input.label.azureSubscriptionEndpoint",
      "helpMarkDown": "ms-resource:loc.input.help.azureSubscriptionEndpoint",
      "visibleRule": "secretType = dockerRegistry && containerRegistryType = Azure Container Registry",
      "defaultValue": "",
      "groupName": "secrets"
    },
    {
      "name": "azureContainerRegistry",
      "label": "ms-resource:loc.input.label.azureContainerRegistry",
      "type": "pickList",
      "helpMarkDown": "ms-resource:loc.input.help.azureContainerRegistry",
      "visibleRule": "secretType = dockerRegistry && containerRegistryType = Azure Container Registry",
      "defaultValue": "",
      "groupName": "secrets"
    },
    {
      "name": "secretName",
      "type": "string",
      "label": "ms-resource:loc.input.label.secretName",
      "required": false,
      "defaultValue": "",
      "helpMarkDown": "ms-resource:loc.input.help.secretName",
      "groupName": "secrets"
    },
    {
      "name": "forceUpdate",
      "type": "boolean",
      "label": "ms-resource:loc.input.label.forceUpdate",
      "defaultValue": "true",
      "helpMarkDown": "ms-resource:loc.input.help.forceUpdate",
      "groupName": "secrets"
    },
    {
      "name": "configMapName",
      "type": "string",
      "label": "ms-resource:loc.input.label.configMapName",
      "defaultValue": "",
      "helpMarkDown": "ms-resource:loc.input.help.configMapName",
      "groupName": "configMaps"
    },
    {
      "name": "forceUpdateConfigMap",
      "type": "boolean",
      "label": "ms-resource:loc.input.label.forceUpdateConfigMap",
      "defaultValue": "false",
      "helpMarkDown": "ms-resource:loc.input.help.forceUpdateConfigMap",
      "groupName": "configMaps"
    },
    {
      "name": "useConfigMapFile",
      "type": "boolean",
      "label": "ms-resource:loc.input.label.useConfigMapFile",
      "defaultValue": "false",
      "helpMarkDown": "ms-resource:loc.input.help.useConfigMapFile",
      "groupName": "configMaps"
    },
    {
      "name": "configMapFile",
      "type": "filePath",
      "label": "ms-resource:loc.input.label.configMapFile",
      "defaultValue": "",
      "required": true,
      "helpMarkDown": "ms-resource:loc.input.help.configMapFile",
      "visibleRule": "useConfigMapFile = true",
      "groupName": "configMaps"
    },
    {
      "name": "configMapArguments",
      "type": "multiLine",
      "properties": {
        "resizable": "true",
        "rows": "2",
        "editorExtension": "ms.vss-services-azure.kubernetes-parameters-grid"
      },
      "label": "ms-resource:loc.input.label.configMapArguments",
      "helpMarkDown": "ms-resource:loc.input.help.configMapArguments",
      "visibleRule": "useConfigMapFile = false",
      "groupName": "configMaps"
    },
    {
      "name": "versionOrLocation",
      "type": "radio",
      "label": "ms-resource:loc.input.label.versionOrLocation",
      "defaultValue": "version",
      "required": false,
      "options": {
        "version": "Version",
        "location": "Specify location"
      },
      "groupName": "advanced"
    },
    {
      "name": "versionSpec",
      "type": "string",
      "label": "ms-resource:loc.input.label.versionSpec",
      "defaultValue": "1.7.0",
      "helpMarkDown": "ms-resource:loc.input.help.versionSpec",
      "groupName": "advanced",
      "visibleRule": "versionOrLocation = version"
    },
    {
      "name": "checkLatest",
      "type": "boolean",
      "label": "ms-resource:loc.input.label.checkLatest",
      "defaultValue": "false",
      "helpMarkDown": "ms-resource:loc.input.help.checkLatest",
      "required": false,
      "groupName": "advanced",
      "visibleRule": "versionOrLocation = version"
    },
    {
      "name": "specifyLocation",
      "type": "filePath",
      "label": "ms-resource:loc.input.label.specifyLocation",
      "defaultValue": "",
      "helpMarkDown": "ms-resource:loc.input.help.specifyLocation",
      "required": true,
      "groupName": "advanced",
      "visibleRule": "versionOrLocation = location"
    },
    {
      "name": "cwd",
      "aliases": [
        "workingDirectory"
      ],
      "type": "filePath",
      "label": "ms-resource:loc.input.label.cwd",
      "defaultValue": "$(System.DefaultWorkingDirectory)",
      "helpMarkDown": "ms-resource:loc.input.help.cwd",
      "groupName": "advanced"
    },
    {
      "name": "outputFormat",
      "type": "pickList",
      "label": "ms-resource:loc.input.label.outputFormat",
      "defaultValue": "json",
      "required": false,
      "options": {
        "json": "json",
        "yaml": "yaml"
      },
      "helpMarkDown": "ms-resource:loc.input.help.outputFormat",
      "groupName": "output",
      "properties": {
        "EditableOptions": "True"
      }
    },
    {
      "name": "kubectlOutput",
      "type": "string",
      "label": "ms-resource:loc.input.label.kubectlOutput",
      "required": false,
      "defaultValue": "",
      "helpMarkDown": "ms-resource:loc.input.help.kubectlOutput",
      "groupName": "output"
    }
  ],
  "dataSourceBindings": [
    {
      "target": "azureContainerRegistry",
      "endpointId": "$(azureSubscriptionEndpoint)",
      "dataSourceName": "AzureRMContainerRegistries",
      "resultTemplate": "{\"Value\":\"{\\\"loginServer\\\":\\\"{{{properties.loginServer}}}\\\", \\\"id\\\" : \\\"{{{id}}}\\\"}\",\"DisplayValue\":\"{{{name}}}\"}"
    }
  ],
  "instanceNameFormat": "ms-resource:loc.instanceNameFormat",
  "execution": {
    "Node": {
      "target": "src//kubernetes.js"
    }
  },
  "messages": {
    "DownloadingClient": "ms-resource:loc.messages.DownloadingClient",
    "CreatingSecret": "ms-resource:loc.messages.CreatingSecret",
    "DeleteSecret": "ms-resource:loc.messages.DeleteSecret",
    "CreatingConfigMap": "ms-resource:loc.messages.CreatingConfigMap",
    "DeleteConfigMap": "ms-resource:loc.messages.DeleteConfigMap",
    "ConfigMapExists": "ms-resource:loc.messages.ConfigMapExists",
    "GetConfigMap": "ms-resource:loc.messages.GetConfigMap",
    "DockerRegistryConnectionNotSpecified": "ms-resource:loc.messages.DockerRegistryConnectionNotSpecified",
    "FileNotFoundException": "ms-resource:loc.messages.FileNotFoundException",
    "DownloadingKubeCtlFromUrl": "ms-resource:loc.messages.DownloadingKubeCtlFromUrl",
    "DownloadPathForStableTxt": "ms-resource:loc.messages.DownloadPathForStableTxt",
    "DownloadKubeCtlFailed": "ms-resource:loc.messages.DownloadKubeCtlFailed",
    "DownloadStableVersionFailed": "ms-resource:loc.messages.DownloadStableVersionFailed",
    "UsingLatestStableVersion": "ms-resource:loc.messages.UsingLatestStableVersion",
    "ConfigurationFileNotFound": "ms-resource:loc.messages.ConfigurationFileNotFound"
  }
}<|MERGE_RESOLUTION|>--- conflicted
+++ resolved
@@ -13,11 +13,7 @@
   "version": {
     "Major": 0,
     "Minor": 1,
-<<<<<<< HEAD
-    "Patch": 26
-=======
-    "Patch": 27
->>>>>>> 025b72b9
+    "Patch": 28
   },
   "demands": [],
   "preview": "false",
