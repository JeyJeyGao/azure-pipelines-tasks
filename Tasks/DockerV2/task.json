{
    "id": "E28912F1-0114-4464-802A-A3A35437FD16",
    "name": "Docker",
    "friendlyName": "Docker",
    "description": "Build or push Docker images, login or logout, or run a Docker command. Task can be used with Docker registry.",
    "helpUrl": "https://go.microsoft.com/fwlink/?linkid=848006",
    "helpMarkDown": "[More Information](https://go.microsoft.com/fwlink/?linkid=848006)",
    "category": "Build",
    "visibility": [
        "Build",
        "Release"
    ],
    "author": "Microsoft Corporation",
    "version": {
        "Major": 2,
        "Minor": 150,
<<<<<<< HEAD
        "Patch": 3
=======
        "Patch": 4
>>>>>>> 40d1b952
    },
    "demands": [],
    "releaseNotes": "Simplified the task YAML by:<br/>&nbsp;- Removing the Container registry type input<br/>&nbsp;- Removing complex inputs as they can be passed as arguments to the command.",
    "groups": [
        {
            "name": "containerRepository",
            "displayName": "Container Repository",
            "isExpanded": true
        },
        {
            "name": "commands",
            "displayName": "Commands",
            "isExpanded": true
        }
    ],
    "inputs": [
        {
            "name": "containerRegistry",
            "type": "connectedService:dockerregistry",
            "label": "Container registry",
            "groupName": "containerRepository",
            "helpMarkDown": "Select a Docker registry service connection. Required for commands that need to authenticate with a registry."
        },
        {
            "name": "repository",
            "label": "Container repository",
            "type": "string",
            "helpMarkDown": "Name of the repository.",
            "defaultValue": "",
            "visibleRule": "command != login && command != logout",
            "groupName": "containerRepository",
            "properties": {
                "EditableOptions": "True"
            }
        },
        {
            "name": "command",
            "type": "pickList",
            "label": "Command",
            "defaultValue": "buildAndPush",
            "required": true,
            "options": {
                "buildAndPush": "buildAndPush",
                "build": "build",
                "push": "push",
                "login": "login",
                "logout": "logout"
            },
            "properties": {
                "EditableOptions": "True"
            },
            "groupName": "commands",
            "helpMarkDown": "Select a Docker command."
        },
        {
            "name": "Dockerfile",
            "type": "filePath",
            "label": "Dockerfile",
            "defaultValue": "**/Dockerfile",
            "required": true,
            "visibleRule": "command = build || command = buildAndPush",
            "groupName": "commands",
            "helpMarkDown": "Path to the Dockerfile."
        },
        {
            "name": "buildContext",
            "type": "filePath",
            "label": "Build context",
            "defaultValue": "**",
            "visibleRule": "command = build || command = buildAndPush",
            "groupName": "commands",
            "helpMarkDown": "Path to the build context. Pass ** to specify the directory that contains the Dockerfile."
        },
        {
            "name": "tags",
            "type": "multiLine",
            "defaultValue": "$(Build.BuildId)",
            "properties": {
                "resizable": "true",
                "rows": "2"
            },
            "visibleRule": "command = build || command = push || command = buildAndPush",
            "label": "Tags",
            "groupName": "commands",
            "helpMarkDown": "A list of tags in separate lines. These tags are used in build, push and buildAndPush commands. Ex:<br><br>beta1.1<br>latest"
        },
        {
            "name": "arguments",
            "type": "string",
            "visibleRule": "command != login && command != logout && command != buildAndPush",
            "label": "Arguments",
            "groupName": "commands",
            "helpMarkDown": "Docker command options. Ex:<br> For build command,<br>--build-arg HTTP_PROXY=http://10.20.30.2:1234 --quiet"
        }
    ],
    "dataSourceBindings": [
    ],
    "outputVariables": [
        {
            "name": "DockerOutput",
            "description": "The path of the file(s) which contains the output of the command. This contains two file paths (separated by newline characters) in case of buildAndPush command, and one file path for any other command."
        }
    ],
    "instanceNameFormat": "$(command)",
    "showEnvironmentVariables": true,
    "execution": {
        "Node": {
            "target": "docker.js"
        }
    },
    "messages": {
        "AddingNewAuthToExistingConfig": "Adding auth data for registry to Docker config file. Registry: %s.",
        "ContainerPatternFound": "Pattern found in Docker filepath parameter",
        "ContainerPatternNotFound": "No pattern found in Docker filepath parameter",
        "ContainerDockerFileNotFound": "No Dockerfile matching  %s  was found.",
        "CantWriteDataToFile": "Can not write data to the file %s. Error: %s",
        "CouldNotFindDockerConfig": "Could not find Docker Config. Either DOCKER_CONFIG variable is not set, or the config file is outside the temp directory, or the file does not exist. DOCKER_CONFIG: %s",
        "DeletingDockerConfigDirectory": "Deleting Docker config directory. Path: %s",
        "DeletingAuthDataFromDockerConfig": "Deleting auth data for registry from Docker config file. Registry: %s, New Docker config: %s",
        "DockerRegistryNotFound": "Docker registry service connection not specified.",
        "ErrorParsingDockerConfig": "Could not parse the Docker config obtained from the file. Error: %s",
        "FileContentSynced": "Synced the file content to the disk. The content is %s.",
        "FoundDockerConfigStoredInTempPath": "Found the Docker Config stored in the temp path. Docker config path: %s, Docker config: %s",
        "FoundLoginsForOtherRegistries": "Found login info for other registry(s). Trying to remove auth from the Docker config for the registry: %s",
        "IgnoringArgumentsInput": "The arguments input is not supported when the command is buildAndPush. Ignoring the input.",
        "LoggingOutFromRegistry": "Trying to logout from registry: %s",
        "LoggingOutWithNoRegistrySpecified": "Logging out. Removing all auth data from temp docker config, since no registry is specified.",
        "NoAuthInfoFoundInDockerConfig": "No auths found in Docker config. Hence returning 0 registry url's.",
        "NoDataWrittenOnFile": "No data was written into the file %s",
        "NoImagesInImageNamesFile": "At least one image name is expected in file '%s'.",
        "NotAddingAnyTagsToBuild": "Not adding any container registry tags to the build image as no login information was found.",
        "NotPushingAsNoLoginFound": "Not pushing to any registry as no login information was found.",
        "OldDockerConfigContent": "Found an earlier login to the same registry. Saving old auth data and continuing with the new login. Old docker config: %s",
        "OutputVariableDataSizeExceeded": "Output variable not set as Docker command output exceeded the maximum supported length. Output length: %s, Maximum supported length: %s",
        "PathIsNotInTempDirectory": "The config path is not inside the temp directory. Config path: %s, Temp directory: %s",
        "RegistryAuthNotPresentInConfig": "Could not find the auth data for registry in the Docker config file. Nothing to be done to logout. Registry: %s",
        "RestoringOldLoginAuth": "Restoring the previous login auth data for the registry: %s",
        "WritingDockerConfigToTempFile": "Writing Docker config to temp file. File path: %s, Docker config: %s"
    }
}<|MERGE_RESOLUTION|>--- conflicted
+++ resolved
@@ -14,11 +14,7 @@
     "version": {
         "Major": 2,
         "Minor": 150,
-<<<<<<< HEAD
-        "Patch": 3
-=======
         "Patch": 4
->>>>>>> 40d1b952
     },
     "demands": [],
     "releaseNotes": "Simplified the task YAML by:<br/>&nbsp;- Removing the Container registry type input<br/>&nbsp;- Removing complex inputs as they can be passed as arguments to the command.",
