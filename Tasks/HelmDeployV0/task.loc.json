{
  "id": "AFA7D54D-537B-4DC8-B60A-E0EEEA2C9A87",
  "name": "HelmDeploy",
  "friendlyName": "ms-resource:loc.friendlyName",
  "description": "ms-resource:loc.description",
  "helpUrl": "https://docs.microsoft.com/azure/devops/pipelines/tasks/deploy/helm-deploy",
  "helpMarkDown": "ms-resource:loc.helpMarkDown",
  "category": "Deploy",
  "visibility": [
    "Build",
    "Release"
  ],
  "author": "Microsoft Corporation",
  "version": {
    "Major": 0,
<<<<<<< HEAD
    "Minor": 154,
    "Patch": 5
=======
    "Minor": 156,
    "Patch": 0
>>>>>>> 7b744bdc
  },
  "demands": [],
  "groups": [
    {
      "name": "cluster",
      "displayName": "ms-resource:loc.group.displayName.cluster",
      "isExpanded": true,
      "visibleRule": "command != logout && command != package"
    },
    {
      "name": "commands",
      "displayName": "ms-resource:loc.group.displayName.commands",
      "isExpanded": true
    },
    {
      "name": "tls",
      "displayName": "ms-resource:loc.group.displayName.tls",
      "isExpanded": false,
      "visibleRule": "command != login && command != logout && command != package"
    },
    {
      "name": "advanced",
      "displayName": "ms-resource:loc.group.displayName.advanced",
      "isExpanded": false,
      "visibleRule": "command != login && command != logout && command != package"
    }
  ],
  "inputs": [
    {
      "name": "connectionType",
      "type": "pickList",
      "label": "ms-resource:loc.input.label.connectionType",
      "defaultValue": "Azure Resource Manager",
      "required": true,
      "options": {
        "Azure Resource Manager": "Azure Resource Manager",
        "Kubernetes Service Connection": "Kubernetes Service Connection",
        "None": "None"
      },
      "helpMarkDown": "ms-resource:loc.input.help.connectionType",
      "groupName": "cluster"
    },
    {
      "name": "azureSubscriptionEndpoint",
      "aliases": [
        "azureSubscription"
      ],
      "type": "connectedService:AzureRM",
      "label": "ms-resource:loc.input.label.azureSubscriptionEndpoint",
      "helpMarkDown": "ms-resource:loc.input.help.azureSubscriptionEndpoint",
      "visibleRule": "connectionType = Azure Resource Manager",
      "defaultValue": "",
      "required": true,
      "groupName": "cluster"
    },
    {
      "name": "azureResourceGroup",
      "label": "ms-resource:loc.input.label.azureResourceGroup",
      "type": "pickList",
      "helpMarkDown": "ms-resource:loc.input.help.azureResourceGroup",
      "visibleRule": "connectionType = Azure Resource Manager",
      "defaultValue": "",
      "required": true,
      "groupName": "cluster",
      "properties": {
        "EditableOptions": "True"
      }
    },
    {
      "name": "kubernetesCluster",
      "label": "ms-resource:loc.input.label.kubernetesCluster",
      "type": "pickList",
      "helpMarkDown": "ms-resource:loc.input.help.kubernetesCluster",
      "visibleRule": "connectionType = Azure Resource Manager",
      "defaultValue": "",
      "required": true,
      "groupName": "cluster",
      "properties": {
        "EditableOptions": "True"
      }
    },
    {
      "name": "useClusterAdmin",
      "type": "boolean",
      "label": "ms-resource:loc.input.label.useClusterAdmin",
      "defaultValue": "false",
      "visibleRule": "connectionType = Azure Resource Manager",
      "groupName": "cluster",
      "helpMarkDown": "ms-resource:loc.input.help.useClusterAdmin"
    },
    {
      "name": "kubernetesServiceEndpoint",
      "aliases": [
        "kubernetesServiceConnection"
      ],
      "type": "connectedService:kubernetes",
      "label": "ms-resource:loc.input.label.kubernetesServiceEndpoint",
      "helpMarkDown": "ms-resource:loc.input.help.kubernetesServiceEndpoint",
      "visibleRule": "connectionType = Kubernetes Service Connection",
      "required": true,
      "groupName": "cluster"
    },
    {
      "name": "namespace",
      "label": "ms-resource:loc.input.label.namespace",
      "type": "string",
      "helpMarkDown": "ms-resource:loc.input.help.namespace",
      "defaultValue": "",
      "groupName": "cluster"
    },
    {
      "name": "command",
      "type": "pickList",
      "label": "ms-resource:loc.input.label.command",
      "defaultValue": "ls",
      "required": true,
      "options": {
        "create": "create",
        "delete": "delete",
        "expose": "expose",
        "get": "get",
        "init": "init",
        "install": "install",
        "login": "login",
        "logout": "logout",
        "ls": "ls",
        "package": "package",
        "rollback": "rollback",
        "upgrade": "upgrade"
      },
      "helpMarkDown": "ms-resource:loc.input.help.command",
      "groupName": "commands",
      "properties": {
        "EditableOptions": "True"
      }
    },
    {
      "name": "chartType",
      "type": "pickList",
      "label": "ms-resource:loc.input.label.chartType",
      "required": true,
      "options": {
        "Name": "Name",
        "FilePath": "File Path"
      },
      "helpMarkDown": "ms-resource:loc.input.help.chartType",
      "groupName": "commands",
      "visibleRule": "command == install || command == upgrade",
      "defaultValue": "Name",
      "properties": {
        "EditableOptions": "False"
      }
    },
    {
      "name": "chartName",
      "label": "ms-resource:loc.input.label.chartName",
      "type": "string",
      "helpMarkDown": "ms-resource:loc.input.help.chartName",
      "defaultValue": "",
      "visibleRule": "chartType == Name",
      "required": "true",
      "groupName": "commands"
    },
    {
      "name": "chartPath",
      "label": "ms-resource:loc.input.label.chartPath",
      "type": "filePath",
      "helpMarkDown": "ms-resource:loc.input.help.chartPath",
      "defaultValue": "",
      "visibleRule": "chartType == FilePath || command == package",
      "required": "true",
      "groupName": "commands"
    },
    {
      "name": "version",
      "label": "ms-resource:loc.input.label.version",
      "aliases": [
        "chartVersion"
      ],
      "type": "string",
      "helpMarkDown": "ms-resource:loc.input.help.version",
      "defaultValue": "",
      "visibleRule": "command == package",
      "groupName": "commands"
    },
    {
      "name": "releaseName",
      "label": "ms-resource:loc.input.label.releaseName",
      "type": "string",
      "helpMarkDown": "ms-resource:loc.input.help.releaseName",
      "defaultValue": "",
      "visibleRule": "command == install || command == upgrade",
      "groupName": "commands"
    },
    {
      "name": "overrideValues",
      "label": "ms-resource:loc.input.label.overrideValues",
      "type": "string",
      "helpMarkDown": "ms-resource:loc.input.help.overrideValues",
      "defaultValue": "",
      "visibleRule": "command == install || command == upgrade",
      "groupName": "commands"
    },
    {
      "name": "valueFile",
      "label": "ms-resource:loc.input.label.valueFile",
      "type": "filePath",
      "defaultValue": "",
      "helpMarkDown": "ms-resource:loc.input.help.valueFile",
      "visibleRule": "command == install || command == upgrade",
      "groupName": "commands"
    },
    {
      "name": "destination",
      "label": "ms-resource:loc.input.label.destination",
      "type": "string",
      "defaultValue": "$(Build.ArtifactStagingDirectory)",
      "helpMarkDown": "ms-resource:loc.input.help.destination",
      "visibleRule": "command == package",
      "groupName": "commands"
    },
    {
      "name": "canaryimage",
      "aliases": [
        "canaryImage"
      ],
      "type": "boolean",
      "label": "ms-resource:loc.input.label.canaryimage",
      "defaultValue": "false",
      "helpMarkDown": "ms-resource:loc.input.help.canaryimage",
      "visibleRule": "command == init",
      "groupName": "commands"
    },
    {
      "name": "upgradetiller",
      "aliases": [
        "upgradeTiller"
      ],
      "type": "boolean",
      "label": "ms-resource:loc.input.label.upgradetiller",
      "defaultValue": "true",
      "helpMarkDown": "ms-resource:loc.input.help.upgradetiller",
      "visibleRule": "command == init",
      "groupName": "commands"
    },
    {
      "name": "updatedependency",
      "aliases": [
        "updateDependency"
      ],
      "type": "boolean",
      "label": "ms-resource:loc.input.label.updatedependency",
      "defaultValue": "false",
      "helpMarkDown": "ms-resource:loc.input.help.updatedependency",
      "visibleRule": "command == install || command == package",
      "groupName": "commands"
    },
    {
      "name": "save",
      "type": "boolean",
      "label": "ms-resource:loc.input.label.save",
      "defaultValue": "true",
      "helpMarkDown": "ms-resource:loc.input.help.save",
      "visibleRule": "command == package",
      "groupName": "commands"
    },
    {
      "name": "install",
      "type": "boolean",
      "label": "ms-resource:loc.input.label.install",
      "defaultValue": "true",
      "helpMarkDown": "ms-resource:loc.input.help.install",
      "visibleRule": "command == upgrade",
      "groupName": "commands"
    },
    {
      "name": "recreate",
      "type": "boolean",
      "label": "ms-resource:loc.input.label.recreate",
      "defaultValue": "false",
      "helpMarkDown": "ms-resource:loc.input.help.recreate",
      "visibleRule": "command == upgrade",
      "groupName": "commands"
    },
    {
      "name": "resetValues",
      "type": "boolean",
      "label": "ms-resource:loc.input.label.resetValues",
      "defaultValue": "false",
      "helpMarkDown": "ms-resource:loc.input.help.resetValues",
      "visibleRule": "command == upgrade",
      "groupName": "commands"
    },
    {
      "name": "force",
      "type": "boolean",
      "label": "ms-resource:loc.input.label.force",
      "defaultValue": "false",
      "helpMarkDown": "ms-resource:loc.input.help.force",
      "visibleRule": "command == upgrade",
      "groupName": "commands"
    },
    {
      "name": "waitForExecution",
      "type": "boolean",
      "label": "ms-resource:loc.input.label.waitForExecution",
      "defaultValue": "true",
      "helpMarkDown": "ms-resource:loc.input.help.waitForExecution",
      "visibleRule": "command == init || command == install || command == upgrade",
      "groupName": "commands"
    },
    {
      "name": "arguments",
      "type": "multiLine",
      "properties": {
        "resizable": "true",
        "rows": "2"
      },
      "label": "ms-resource:loc.input.label.arguments",
      "helpMarkDown": "ms-resource:loc.input.help.arguments",
      "groupName": "commands",
      "visibleRule": "command != login && command != logout"
    },
    {
      "name": "enableTls",
      "type": "boolean",
      "label": "ms-resource:loc.input.label.enableTls",
      "defaultValue": "false",
      "helpMarkDown": "ms-resource:loc.input.help.enableTls",
      "groupName": "tls"
    },
    {
      "name": "caCert",
      "type": "secureFile",
      "label": "ms-resource:loc.input.label.caCert",
      "defaultValue": "",
      "required": true,
      "helpMarkDown": "ms-resource:loc.input.help.caCert",
      "visibleRule": "enableTls == true",
      "groupName": "tls"
    },
    {
      "name": "certificate",
      "type": "secureFile",
      "label": "ms-resource:loc.input.label.certificate",
      "defaultValue": "",
      "required": true,
      "helpMarkDown": "ms-resource:loc.input.help.certificate",
      "visibleRule": "enableTls == true",
      "groupName": "tls"
    },
    {
      "name": "privatekey",
      "type": "secureFile",
      "label": "ms-resource:loc.input.label.privatekey",
      "defaultValue": "",
      "required": true,
      "helpMarkDown": "ms-resource:loc.input.help.privatekey",
      "visibleRule": "enableTls == true",
      "groupName": "tls"
    },
    {
      "name": "tillernamespace",
      "aliases": [
        "tillerNamespace"
      ],
      "label": "ms-resource:loc.input.label.tillernamespace",
      "helpMarkDown": "ms-resource:loc.input.help.tillernamespace",
      "type": "string",
      "groupName": "advanced"
    }
  ],
  "dataSourceBindings": [
    {
      "target": "kubernetesCluster",
      "endpointId": "$(azureSubscriptionEndpoint)",
      "endpointUrl": "{{{endpoint.url}}}/subscriptions/{{{endpoint.subscriptionId}}}/resourceGroups/$(azureResourceGroup)/providers/Microsoft.ContainerService/managedClusters?api-version=2017-08-31",
      "resultSelector": "jsonpath:$.value[*]",
      "resultTemplate": "{{{name}}}"
    },
    {
      "target": "azureResourceGroup",
      "endpointId": "$(azureSubscriptionEndpoint)",
      "endpointUrl": "{{{endpoint.url}}}/subscriptions/{{{endpoint.subscriptionId}}}/providers/Microsoft.ContainerService/managedClusters?api-version=2017-08-31",
      "resultSelector": "jsonpath:$.value[*]",
      "resultTemplate": "{{{ #extractResource id resourcegroups}}}"
    }
  ],
  "instanceNameFormat": "ms-resource:loc.instanceNameFormat",
  "showEnvironmentVariables": true,
  "prejobexecution": {
    "Node": {
      "target": "src//downloadsecurefiles.js"
    }
  },
  "execution": {
    "Node": {
      "target": "src//helm.js"
    }
  },
  "postjobexecution": {
    "Node": {
      "target": "src//deletesecurefiles.js"
    }
  },
  "messages": {
    "CantDownloadAccessProfile": "ms-resource:loc.messages.CantDownloadAccessProfile",
    "KubeConfigFilePath": "ms-resource:loc.messages.KubeConfigFilePath",
    "KubernetesClusterInfo": "ms-resource:loc.messages.KubernetesClusterInfo",
    "KubernetesClusterResourceGroup": "ms-resource:loc.messages.KubernetesClusterResourceGroup",
    "ClusterNotProvisioned": "ms-resource:loc.messages.ClusterNotProvisioned",
    "ClusterNotFound": "ms-resource:loc.messages.ClusterNotFound",
    "FailedToListClusters": "ms-resource:loc.messages.FailedToListClusters",
    "RetryingRequest": "ms-resource:loc.messages.RetryingRequest",
    "PatternNotFoundInFilePath": "ms-resource:loc.messages.PatternNotFoundInFilePath",
    "CantResolvePatternInPath": "ms-resource:loc.messages.CantResolvePatternInPath",
    "PatternFoundInPath": "ms-resource:loc.messages.PatternFoundInPath",
    "CouldNotFetchAccessTokenforAzureStatusCode": "ms-resource:loc.messages.CouldNotFetchAccessTokenforAzureStatusCode",
    "CouldNotFetchAccessTokenforMSIDueToMSINotConfiguredProperlyStatusCode": "ms-resource:loc.messages.CouldNotFetchAccessTokenforMSIDueToMSINotConfiguredProperlyStatusCode",
    "CouldNotFetchAccessTokenforMSIStatusCode": "ms-resource:loc.messages.CouldNotFetchAccessTokenforMSIStatusCode",
    "SkipDeleteSecureFiles": "ms-resource:loc.messages.SkipDeleteSecureFiles",
    "SkipDownloadSecureFiles": "ms-resource:loc.messages.SkipDownloadSecureFiles",
    "FileNotFound": "ms-resource:loc.messages.FileNotFound",
    "KubernetesServiceConnectionNotFound": "ms-resource:loc.messages.KubernetesServiceConnectionNotFound",
    "ExpiredServicePrincipal": "ms-resource:loc.messages.ExpiredServicePrincipal"
  }
}<|MERGE_RESOLUTION|>--- conflicted
+++ resolved
@@ -13,13 +13,8 @@
   "author": "Microsoft Corporation",
   "version": {
     "Major": 0,
-<<<<<<< HEAD
-    "Minor": 154,
-    "Patch": 5
-=======
     "Minor": 156,
-    "Patch": 0
->>>>>>> 7b744bdc
+    "Patch": 1
   },
   "demands": [],
   "groups": [
