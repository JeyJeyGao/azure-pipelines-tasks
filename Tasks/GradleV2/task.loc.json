--- conflicted
+++ resolved
@@ -16,13 +16,8 @@
   "author": "Microsoft Corporation",
   "version": {
     "Major": 2,
-<<<<<<< HEAD
-    "Minor": 152,
-    "Patch": 3
-=======
     "Minor": 153,
     "Patch": 0
->>>>>>> 082182ef
   },
   "releaseNotes": "ms-resource:loc.releaseNotes",
   "demands": [
