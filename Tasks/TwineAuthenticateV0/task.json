{
    "id": "e4d58330-c771-11e8-8f8f-81fbb42e2824",
    "name": "TwineAuthenticate",
    "friendlyName": "Python twine upload authenticate",
    "description": "Authenticate for uploading Python distributions using twine. Add '-r FeedName/EndpointName --config-file $(PYPIRC_PATH)' to your twine upload command. For feeds present in this organization, use the feed name as the repository (-r). Otherwise, use the endpoint name defined in the service connection.",
    "author": "Microsoft Corporation",
    "helpUrl": "https://docs.microsoft.com/azure/devops/pipelines/tasks/package/twine-authenticate",
    "helpMarkDown": "[Learn more about this task](https://docs.microsoft.com/azure/devops/pipelines/tasks/package/twine-authenticate) or [see the Twine documentation](https://twine.readthedocs.io/)",
    "category": "Package",
    "version": {
        "Major": 0,
<<<<<<< HEAD
        "Minor": 156,
=======
        "Minor": 155,
>>>>>>> c0fa1629
        "Patch": 0
    },
    "runsOn": [
        "Agent",
        "DeploymentGroup"
    ],
    "minimumAgentVersion": "2.115.0",
    "instanceNameFormat": "Twine Authenticate $(message)",
    "groups": [
        {
            "name": "feedAuthentication",
            "displayName": "Feeds and Authentication",
            "isExpanded": true
        },
        {
            "name": "advanced",
            "displayName": "Advanced",
            "isExpanded": false
        }
    ],
    "inputs": [
        {
            "name": "feedList",
            "aliases": [
                "artifactFeeds"
            ],
            "type": "pickList",
            "label": "My feeds (select below)",
            "helpMarkDown": "Select feeds to authenticate present in this organization.",
            "defaultValue": "",
            "required": "false",
            "groupName": "feedAuthentication",
            "properties": {
                "EditableOptions": "True",
                "MultiSelectFlatList": "True"
            }
        },
        {
            "name": "externalSources",
            "aliases": [
                "externalFeeds"
            ],
            "type": "connectedService:externalPythonUploadFeed",
            "label": "Feeds from external organizations",
            "required": false,
            "helpMarkDown": "Select endpoints to authenticate outside this organization. Make sure the endpoints have package upload permissions.",
            "properties": {
                "EditableOptions": "False",
                "MultiSelectFlatList": "True"
            },
            "groupName": "feedAuthentication"
        },
        {
            "name": "publishPackageMetadata",
            "groupName": "advanced",
            "type": "boolean",
            "label": "Publish pipeline metadata",
            "defaultValue": true,
            "helpMarkDown": "Associate this build/release pipeline’s metadata (run #, source code information) with the package when uploading to my feeds."
        }
    ],
    "dataSourceBindings": [
        {
            "target": "feedList",
            "endpointId": "tfs:feed",
            "endpointUrl": "{{endpoint.url}}/_apis/packaging/feeds",
            "resultSelector": "jsonpath:$.value[*]",
            "resultTemplate": "{ \"Value\" : \"{{#if project}}{{{project.name}}}\\/{{/if}}{{{name}}}\", \"DisplayValue\" : \"{{{name}}}\" }"
        }
    ],
    "execution": {
        "Node": {
            "target": "twineauthenticatemain.js",
            "argumentFormat": ""
        }
    },
    "messages": {
        "Info_AddingInternalFeeds": "Adding auth information for %s internal feed(s).",
        "Info_AddingExternalFeeds": "Adding auth information for %s external endpoint.",
        "Info_AddingAuthForRegistry": "Adding authentication to configuration for registry %s",
        "Info_SuccessAddingAuth": "Successfully added auth for %s internal feeds and %s external endpoint.",
        "Info_AddingPasswordAuthEntry": "Adding username password auth entry for feed %s",
        "Info_AddingTokenAuthEntry": "Adding token auth entry for feed %s",
        "Info_StartParsingExistingPypircFile": "Starting to parse existing .pypirc file at %s",
        "Error_FailedToParseFeedUrlAndAuth": "Failed to parse the feed url and add auth information. %s",
        "Warning_DuplicateEntryForInternalFeed": "Duplicate entry found for endpoint name %s. Auth already exists for this feed name. Please make sure all the endpoint names are unique and not colliding with feed names in this organization.",
        "Error_DuplicateEntryForExternalFeed": "Duplicate entry found for endpoint name %s. Auth entry already exists for this name in .pypirc file. Please make sure all the endpoint names are unique and does not collide with feed names from this organization.",
        "FailedToGetPackagingUri": "Unable to get packaging uri, using default collection uri.",
        "FailedToAddAuthentication": "Failed to add authentication.",
        "FeedTokenUnavailable": "Failed to get the access token for this organization.",
        "NoPypircFile": "No .pypirc file to clean up.",
        "VariableSetForPypirc": "Environment variable for .pypirc at %s is set.",
        "Info_RemovingPypircFile": "Removing .pypirc file from %s",
        "Warning_SessionCreationFailed": "Could not create provenance session: %s"
    },
    "postjobexecution": {
        "Node": {
            "target": "authcleanup.js",
            "argumentFormat": ""
        }
    }
}<|MERGE_RESOLUTION|>--- conflicted
+++ resolved
@@ -9,11 +9,7 @@
     "category": "Package",
     "version": {
         "Major": 0,
-<<<<<<< HEAD
         "Minor": 156,
-=======
-        "Minor": 155,
->>>>>>> c0fa1629
         "Patch": 0
     },
     "runsOn": [
