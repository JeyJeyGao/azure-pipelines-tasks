{
  "id": "D353D6A2-E361-4A8F-8D8C-123BEBB71028",
  "name": "RunVisualStudioTestsusingTestAgent",
  "friendlyName": "ms-resource:loc.friendlyName",
  "description": "ms-resource:loc.description",
  "helpMarkDown": "ms-resource:loc.helpMarkDown",
  "category": "Test",
  "visibility": [
    "Build",
    "Release"
  ],
  "author": "Microsoft Corporation",
  "version": {
    "Major": 1,
    "Minor": 0,
<<<<<<< HEAD
    "Patch": 28
=======
    "Patch": 26
>>>>>>> 91ea1125
  },
  "demands": [],
  "minimumAgentVersion": "1.95.0",
  "groups": [
    {
      "name": "setupOptions",
      "displayName": "ms-resource:loc.group.displayName.setupOptions",
      "isExpanded": true
    },
    {
      "name": "executionOptions",
      "displayName": "ms-resource:loc.group.displayName.executionOptions",
      "isExpanded": true
    },
    {
      "name": "runUsingTestPlan",
      "displayName": "ms-resource:loc.group.displayName.runUsingTestPlan",
      "tags": [
        "Preview"
      ],
      "isExpanded": true
    },
    {
      "name": "reportingOptions",
      "displayName": "ms-resource:loc.group.displayName.reportingOptions",
      "isExpanded": false
    }
  ],
  "inputs": [
    {
      "name": "testMachineGroup",
      "type": "multiLine",
      "label": "ms-resource:loc.input.label.testMachineGroup",
      "defaultValue": "",
      "required": true,
      "helpMarkDown": "ms-resource:loc.input.help.testMachineGroup",
      "groupName": "setupOptions"
    },
    {
      "name": "dropLocation",
      "type": "string",
      "label": "ms-resource:loc.input.label.dropLocation",
      "defaultValue": "",
      "required": true,
      "helpMarkDown": "ms-resource:loc.input.help.dropLocation",
      "groupName": "setupOptions"
    },
    {
      "name": "sourcefilters",
      "type": "string",
      "label": "ms-resource:loc.input.label.sourcefilters",
      "defaultValue": "**\\*test*.dll",
      "required": true,
      "helpMarkDown": "ms-resource:loc.input.help.sourcefilters",
      "groupName": "executionOptions"
    },
    {
      "name": "testFilterCriteria",
      "type": "string",
      "label": "ms-resource:loc.input.label.testFilterCriteria",
      "defaultValue": "",
      "required": false,
      "helpMarkDown": "ms-resource:loc.input.help.testFilterCriteria",
      "groupName": "executionOptions"
    },
    {
      "name": "runSettingsFile",
      "type": "filePath",
      "label": "ms-resource:loc.input.label.runSettingsFile",
      "defaultValue": "",
      "required": false,
      "helpMarkDown": "ms-resource:loc.input.help.runSettingsFile",
      "groupName": "executionOptions"
    },
    {
      "name": "overrideRunParams",
      "type": "string",
      "label": "ms-resource:loc.input.label.overrideRunParams",
      "defaultValue": "",
      "required": false,
      "helpMarkDown": "ms-resource:loc.input.help.overrideRunParams",
      "groupName": "executionOptions"
    },
    {
      "name": "codeCoverageEnabled",
      "type": "boolean",
      "label": "ms-resource:loc.input.label.codeCoverageEnabled",
      "defaultValue": "false",
      "required": false,
      "helpMarkDown": "ms-resource:loc.input.help.codeCoverageEnabled",
      "groupName": "executionOptions"
    },
    {
      "name": "testRunTitle",
      "type": "string",
      "label": "ms-resource:loc.input.label.testRunTitle",
      "defaultValue": "",
      "required": false,
      "helpMarkDown": "ms-resource:loc.input.help.testRunTitle",
      "groupName": "reportingOptions"
    },
    {
      "name": "platform",
      "type": "string",
      "label": "ms-resource:loc.input.label.platform",
      "defaultValue": "",
      "required": false,
      "helpMarkDown": "ms-resource:loc.input.help.platform",
      "groupName": "reportingOptions"
    },
    {
      "name": "configuration",
      "type": "string",
      "label": "ms-resource:loc.input.label.configuration",
      "defaultValue": "",
      "required": false,
      "helpMarkDown": "ms-resource:loc.input.help.configuration",
      "groupName": "reportingOptions"
    },
    {
      "name": "testConfigurations",
      "type": "string",
      "label": "ms-resource:loc.input.label.testConfigurations",
      "defaultValue": "",
      "required": false,
      "helpMarkDown": "ms-resource:loc.input.help.testConfigurations",
      "groupName": "reportingOptions"
    },
    {
      "name": "autMachineGroup",
      "type": "multiLine",
      "label": "ms-resource:loc.input.label.autMachineGroup",
      "defaultValue": "",
      "required": false,
      "helpMarkDown": "ms-resource:loc.input.help.autMachineGroup",
      "groupName": "reportingOptions"
    },
    {
      "name": "testPlan",
      "type": "pickList",
      "label": "ms-resource:loc.input.label.testPlan",
      "defaultValue": "",
      "required": false,
      "properties": {
        "DisableManageLink": "True"
      },
      "helpMarkDown": "ms-resource:loc.input.help.testPlan",
      "groupName": "runUsingTestPlan"
    },
    {
      "name": "testSuite",
      "type": "pickList",
      "label": "ms-resource:loc.input.label.testSuite",
      "defaultValue": "",
      "required": false,
      "properties": {
        "MultiSelect": "True",
        "DisableManageLink": "True"
      },
      "helpMarkDown": "ms-resource:loc.input.help.testSuite",
      "groupName": "runUsingTestPlan"
    },
    {
      "name": "testConfiguration",
      "type": "pickList",
      "label": "ms-resource:loc.input.label.testConfiguration",
      "defaultValue": "",
      "required": false,
      "properties": {
        "DisableManageLink": "True"
      },
      "helpMarkDown": "ms-resource:loc.input.help.testConfiguration",
      "groupName": "runUsingTestPlan"
    },
    {
      "name": "runSettingsFilePreview",
      "type": "filePath",
      "label": "ms-resource:loc.input.label.runSettingsFilePreview",
      "defaultValue": "",
      "required": false,
      "helpMarkDown": "ms-resource:loc.input.help.runSettingsFilePreview",
      "groupName": "runUsingTestPlan"
    },
    {
      "name": "overrideRunParamsPreview",
      "type": "string",
      "label": "ms-resource:loc.input.label.overrideRunParamsPreview",
      "defaultValue": "",
      "required": false,
      "helpMarkDown": "ms-resource:loc.input.help.overrideRunParamsPreview",
      "groupName": "runUsingTestPlan"
    },
    {
      "name": "codeCoverageEnabledPreview",
      "type": "boolean",
      "label": "ms-resource:loc.input.label.codeCoverageEnabledPreview",
      "defaultValue": "false",
      "required": false,
      "helpMarkDown": "ms-resource:loc.input.help.codeCoverageEnabledPreview",
      "groupName": "runUsingTestPlan"
    }
  ],
  "sourceDefinitions": [
    {
      "target": "testPlan",
      "endpoint": "/$(system.teamProject)/_apis/test/plans",
      "selector": "jsonpath:$.value[*].name",
      "keySelector": "jsonpath:$.value[*].id",
      "authKey": "tfs:teamfoundation"
    },
    {
      "target": "testConfiguration",
      "endpoint": "/$(system.teamProject)/_apis/test/configurations",
      "selector": "jsonpath:$.value[*].name",
      "keySelector": "jsonpath:$.value[*].id",
      "authKey": "tfs:teamfoundation"
    },
    {
      "target": "testSuite",
      "endpoint": "/$(system.teamProject)/_apis/test/plans/$(testPlan)/suites?$asTreeView=true",
      "selector": "jsonpath:$.value[*]",
      "authKey": "tfs:DevTestLabs"
    }
  ],
  "instanceNameFormat": "ms-resource:loc.instanceNameFormat",
  "execution": {
    "PowerShell": {
      "target": "$(currentDirectory)\\RunDistributedTests.ps1",
      "argumentFormat": "",
      "workingDirectory": "$(currentDirectory)"
    }
  }
}<|MERGE_RESOLUTION|>--- conflicted
+++ resolved
@@ -13,11 +13,7 @@
   "version": {
     "Major": 1,
     "Minor": 0,
-<<<<<<< HEAD
     "Patch": 28
-=======
-    "Patch": 26
->>>>>>> 91ea1125
   },
   "demands": [],
   "minimumAgentVersion": "1.95.0",
@@ -239,7 +235,7 @@
       "target": "testSuite",
       "endpoint": "/$(system.teamProject)/_apis/test/plans/$(testPlan)/suites?$asTreeView=true",
       "selector": "jsonpath:$.value[*]",
-      "authKey": "tfs:DevTestLabs"
+      "authKey": "tfs:teamfoundation"
     }
   ],
   "instanceNameFormat": "ms-resource:loc.instanceNameFormat",
