{
    "id": "B832BEC5-8C27-4FEF-9FB8-6BEC8524AD8A",
    "name": "AppCenterDistribute",
    "friendlyName": "App Center Distribute",
    "description": "Distribute app builds to testers and users via App Center",
    "helpMarkDown": "For help with this task, visit the Visual Studio App Center [support site](https://aka.ms/appcentersupport/).",
    "category": "Deploy",
    "visibility": [
        "Build",
        "Release"
    ],
    "author": "Microsoft Corporation",
    "version": {
        "Major": 1,
<<<<<<< HEAD
        "Minor": 138,
        "Patch": 0
=======
        "Minor": 137,
        "Patch": 1
>>>>>>> 1c9035ae
    },
    "releaseNotes": "Provide build id to distribution API for additional context.",
    "groups": [
        {
            "name": "symbols",
            "displayName": "Symbols",
            "isExpanded": true
        }
    ],
    "inputs": [
        {
            "name": "serverEndpoint",
            "type": "connectedService:vsmobilecenter",
            "label": "App Center service connection",
            "defaultValue": "",
            "required": true,
            "helpMarkDown": "Select the service connection for Visual Studio App Center. To create one, click the Manage link and create a new service connection."
        },
        {
            "name": "appSlug",
            "type": "string",
            "label": "App slug",
            "defaultValue": "",
            "required": true,
            "helpMarkDown": "The app slug is in the format of **{username}/{app_identifier}**.  To locate **{username}** and **{app_identifier}** for an app, click on its name from https://appcenter.ms/apps, and the resulting URL is in the format of [https://appcenter.ms/users/<b>{username}</b>/apps/<b>{app_identifier}</b>](https://appcenter.ms/users/{username}/apps/{app_identifier}). If you are using orgs, the app slug is of the format **{orgname}/{app_identifier}**."
        },
        {
            "name": "app",
            "aliases": [ "appFile" ],
            "type": "filePath",
            "label": "Binary file path",
            "defaultValue": "",
            "required": true,
            "helpMarkDown": "Relative path from the repo root to the APK or IPA file you want to publish"
        },
        {
            "name": "symbolsType",
            "aliases": [ "symbolsOption" ],
            "type": "pickList",
            "label": "Symbols type",
            "required": false,
            "defaultValue": "Apple",
            "groupName": "symbols",
            "options": {
                "Apple": "Apple"
            }
        },
        {
            "name": "symbolsPath",
            "type": "filePath",
            "label": "Symbols path",
            "groupName": "symbols",
            "required": false,
            "helpMarkDown": "Relative path from the repo root to the symbols folder.",
            "visibleRule": "symbolsType == AndroidNative || symbolsType = Windows"
        },
        {
            "name": "pdbPath",
            "aliases": [ "symbolsPdbFiles" ],
            "type": "filePath",
            "label": "Symbols path (*.pdb)",
            "defaultValue": "**/*.pdb",
            "groupName": "symbols",
            "required": false,
            "helpMarkDown": "Relative path from the repo root to PDB symbols files. Path may contain wildcards.",
            "visibleRule": "symbolsType = UWP"
        },
        {
            "name": "dsymPath",
            "aliases": [ "symbolsDsymFiles" ],
            "type": "filePath",
            "label": "dSYM path",
            "groupName": "symbols",
            "required": false,
            "helpMarkDown": "Relative path from the repo root to dSYM folder. Path may contain wildcards.",
            "visibleRule": "symbolsType = Apple"
        },
        {
            "name": "mappingTxtPath",
            "aliases": [ "symbolsMappingTxtFile" ],
            "type": "filePath",
            "label": "Mapping file",
            "groupName": "symbols",
            "required": false,
            "helpMarkDown": "Relative path from the repo root to Android's mapping.txt file.",
            "visibleRule": "symbolsType = AndroidJava"
        },
        {
            "name": "packParentFolder",
            "aliases": [ "symbolsIncludeParentDirectory" ],
            "type": "boolean",
            "label": "Include all items in parent folder",
            "groupName": "symbols",
            "required": false,
            "helpMarkDown": "Upload the selected symbols file or folder and all other items inside the same parent folder. This is required for React Native apps."
        },
        {
            "name": "releaseNotesSelection",
            "aliases": [ "releaseNotesOption" ],
            "type": "radio",
            "label": "Create release notes",
            "required": true,
            "defaultValue": "input",
            "options": {
                "input": "Enter Release Notes",
                "file": "Select Release Notes File"
            }
        },
        {
            "name": "releaseNotesInput",
            "type": "multiLine",
            "label": "Release notes",
            "required": true,
            "helpMarkDown": "Release notes for this version.",
            "visibleRule": "releaseNotesSelection = input",
            "properties": {
                "resizable": "true",
                "rows": "10",
                "maxLength": "5000"	
            }
        },
        {
            "name": "releaseNotesFile",
            "type": "filePath",
            "label": "Release notes file",
            "required": true,
            "helpMarkDown": "Select a UTF-8 encoded text file which contains the Release Notes for this version.",
            "visibleRule": "releaseNotesSelection = file"
        },
        {
            "name": "destinationId",
            "aliases": [
                "distributionGroupId"
            ],
            "type": "string",
            "defaultValue": "",
            "label": "Destination ID",
            "helpMarkDown": "ID of the distribution group or store the app will deploy to. Leave it empty to use the default group.",
            "required": false
        }
    ],
    "instanceNameFormat": "Deploy $(app) to Visual Studio App Center",
    "execution": {
        "Node": {
            "target": "appcenterdistribute.js",
            "argumentFormat": ""
        }
    },
    "messages": {
        "CannotDecodeEndpoint": "Could not decode the endpoint.",
        "NoResponseFromServer": "No response from server.",
        "FailedToUploadFile": "Failed to complete file upload.",
        "NoApiTokenFound": "No API token found on the Visual Studio App Center service connection.",
        "Succeeded": "App Center Distribute task succeeded",
        "CannotFindAnyFile": "Cannot find any file based on %s.",
        "FoundMultipleFiles": "Found multiple files matching %s.",
        "FailedToCreateFile": "Failed to create %s with error: %s.",
        "FailedToFindFile": "Failed to find %s at %s."
    }
}<|MERGE_RESOLUTION|>--- conflicted
+++ resolved
@@ -12,13 +12,8 @@
     "author": "Microsoft Corporation",
     "version": {
         "Major": 1,
-<<<<<<< HEAD
         "Minor": 138,
         "Patch": 0
-=======
-        "Minor": 137,
-        "Patch": 1
->>>>>>> 1c9035ae
     },
     "releaseNotes": "Provide build id to distribution API for additional context.",
     "groups": [
