--- conflicted
+++ resolved
@@ -201,11 +201,7 @@
     "instanceNameFormat": "Download Pipeline Artifact",
     "execution": {
         "AgentPlugin": {
-<<<<<<< HEAD
-            "target": "Agent.Plugins.PipelineArtifact.DownloadPipelineArtifactTaskV1, Agent.Plugins"
-=======
             "target": "Agent.Plugins.PipelineArtifact.DownloadPipelineArtifactTaskV1_1_3, Agent.Plugins"
->>>>>>> 91c78025
         }
     },
     "messages": {}
