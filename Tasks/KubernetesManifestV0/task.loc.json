{
  "id": "DEE316A2-586F-4DEF-BE79-488A1F503DFE",
  "name": "KubernetesManifest",
  "friendlyName": "ms-resource:loc.friendlyName",
  "description": "ms-resource:loc.description",
  "helpUrl": "https://go.microsoft.com/fwlink/?linkid=851275",
  "helpMarkDown": "ms-resource:loc.helpMarkDown",
  "category": "Deploy",
  "preview": true,
  "visibility": [
    "Build",
    "Release"
  ],
  "author": "Microsoft Corporation",
  "version": {
    "Major": 0,
<<<<<<< HEAD
    "Minor": 150,
    "Patch": 2
=======
    "Minor": 151,
    "Patch": 0
>>>>>>> 480939af
  },
  "demands": [],
  "groups": [
    {
      "name": "config",
      "displayName": "ms-resource:loc.group.displayName.config",
      "isExpanded": true
    },
    {
      "name": "kubernetesCluster",
      "displayName": "ms-resource:loc.group.displayName.kubernetesCluster",
      "isExpanded": true,
      "visibleRule": "action != bake"
    }
  ],
  "inputs": [
    {
      "name": "kubernetesServiceConnection",
      "type": "connectedService:kubernetes",
      "label": "ms-resource:loc.input.label.kubernetesServiceConnection",
      "helpMarkDown": "ms-resource:loc.input.help.kubernetesServiceConnection",
      "groupName": "kubernetesCluster",
      "required": true
    },
    {
      "name": "namespace",
      "type": "string",
      "label": "ms-resource:loc.input.label.namespace",
      "required": true,
      "defaultValue": "default",
      "groupName": "kubernetesCluster",
      "helpMarkDown": "ms-resource:loc.input.help.namespace"
    },
    {
      "name": "action",
      "type": "pickList",
      "label": "ms-resource:loc.input.label.action",
      "required": false,
      "defaultValue": "deploy",
      "groupName": "config",
      "options": {
        "bake": "bake",
        "create secret": "create secret",
        "delete": "delete",
        "deploy": "deploy",
        "patch": "patch",
        "promote": "promote",
        "scale": "scale",
        "reject": "reject"
      },
      "helpMarkDown": "ms-resource:loc.input.help.action"
    },
    {
      "name": "strategy",
      "type": "pickList",
      "label": "ms-resource:loc.input.label.strategy",
      "required": false,
      "groupName": "config",
      "defaultValue": "none",
      "options": {
        "canary": "Canary",
        "none": "None"
      },
      "helpMarkDown": "ms-resource:loc.input.help.strategy",
      "visibleRule": "action = deploy || action = promote || action = reject"
    },
    {
      "name": "percentage",
      "type": "string",
      "label": "ms-resource:loc.input.label.percentage",
      "required": true,
      "groupName": "config",
      "helpMarkDown": "",
      "defaultValue": 0,
      "visibleRule": "strategy = Canary && action = deploy",
      "validation": {
        "expression": "isMatch(value, '(^(([0-9]|[1-9][0-9]|100)(\\.\\d{1,2})?)$)','Multiline')",
        "message": "Enter valid percentage value i.e between 0 to 100."
      }
    },
    {
      "name": "manifests",
      "type": "filePath",
      "label": "ms-resource:loc.input.label.manifests",
      "required": true,
      "defaultValue": "",
      "groupName": "config",
      "helpMarkDown": "ms-resource:loc.input.help.manifests",
      "visibleRule": "action = deploy || action = promote || action = reject"
    },
    {
      "name": "containers",
      "type": "multiLine",
      "label": "ms-resource:loc.input.label.containers",
      "required": false,
      "defaultValue": "",
      "groupName": "config",
      "helpMarkDown": "ms-resource:loc.input.help.containers",
      "visibleRule": "action = deploy || action = promote"
    },
    {
      "name": "renderType",
      "type": "pickList",
      "label": "ms-resource:loc.input.label.renderType",
      "required": false,
      "defaultValue": "helm2",
      "groupName": "config",
      "visibleRule": "action = bake",
      "options": {
        "helm2": "Helm 2"
      },
      "helpMarkDown": "ms-resource:loc.input.help.renderType"
    },
    {
      "name": "helmChart",
      "type": "filePath",
      "label": "ms-resource:loc.input.label.helmChart",
      "required": true,
      "defaultValue": "",
      "groupName": "config",
      "helpMarkDown": "ms-resource:loc.input.help.helmChart",
      "visibleRule": "action = bake && renderType = helm2"
    },
    {
      "name": "overrideFiles",
      "type": "multiLine",
      "label": "ms-resource:loc.input.label.overrideFiles",
      "required": false,
      "defaultValue": "",
      "groupName": "config",
      "helpMarkDown": "ms-resource:loc.input.help.overrideFiles",
      "visibleRule": "action = bake && renderType = helm2"
    },
    {
      "name": "overrides",
      "type": "multiLine",
      "label": "ms-resource:loc.input.label.overrides",
      "required": false,
      "defaultValue": "",
      "groupName": "config",
      "helpMarkDown": "ms-resource:loc.input.help.overrides",
      "visibleRule": "action = bake && renderType = helm2"
    },
    {
      "name": "resourceToPatch",
      "type": "radio",
      "label": "ms-resource:loc.input.label.resourceToPatch",
      "required": true,
      "defaultValue": "file",
      "options": {
        "file": "file",
        "name": "name"
      },
      "groupName": "config",
      "helpMarkDown": "ms-resource:loc.input.help.resourceToPatch",
      "visibleRule": "action = patch"
    },
    {
      "name": "resourceFileToPatch",
      "type": "filePath",
      "label": "ms-resource:loc.input.label.resourceFileToPatch",
      "required": true,
      "defaultValue": "",
      "groupName": "config",
      "helpMarkDown": "ms-resource:loc.input.help.resourceFileToPatch",
      "visibleRule": "action = patch && resourceToPatch = file"
    },
    {
      "name": "kind",
      "type": "string",
      "label": "ms-resource:loc.input.label.kind",
      "required": true,
      "defaultValue": "",
      "groupName": "config",
      "helpMarkDown": "ms-resource:loc.input.help.kind",
      "visibleRule": "action = scale || resourceToPatch = name"
    },
    {
      "name": "name",
      "type": "string",
      "label": "ms-resource:loc.input.label.name",
      "required": true,
      "defaultValue": "",
      "groupName": "config",
      "helpMarkDown": "ms-resource:loc.input.help.name",
      "visibleRule": "action = scale || resourceToPatch = name"
    },
    {
      "name": "replicas",
      "type": "string",
      "label": "ms-resource:loc.input.label.replicas",
      "required": true,
      "defaultValue": "",
      "groupName": "config",
      "helpMarkDown": "ms-resource:loc.input.help.replicas",
      "visibleRule": "action = scale"
    },
    {
      "name": "mergeStrategy",
      "type": "pickList",
      "label": "ms-resource:loc.input.label.mergeStrategy",
      "required": true,
      "defaultValue": "strategic",
      "options": {
        "json": "json",
        "merge": "merge",
        "strategic": "strategic"
      },
      "groupName": "config",
      "helpMarkDown": "ms-resource:loc.input.help.mergeStrategy",
      "visibleRule": "action = patch"
    },
    {
      "name": "arguments",
      "type": "string",
      "label": "ms-resource:loc.input.label.arguments",
      "defaultValue": "",
      "groupName": "config",
      "helpMarkDown": "ms-resource:loc.input.help.arguments",
      "visibleRule": "action = delete || action = reject"
    },
    {
      "name": "patch",
      "type": "string",
      "label": "ms-resource:loc.input.label.patch",
      "required": true,
      "groupName": "config",
      "helpMarkDown": "ms-resource:loc.input.help.patch",
      "visibleRule": "action = patch"
    },
    {
      "name": "secretType",
      "type": "pickList",
      "label": "ms-resource:loc.input.label.secretType",
      "defaultValue": "dockerRegistry",
      "required": true,
      "visibleRule": "action = create secret",
      "groupName": "config",
      "options": {
        "dockerRegistry": "dockerRegistry",
        "generic": "generic"
      },
      "helpMarkDown": "ms-resource:loc.input.help.secretType"
    },
    {
      "name": "secretName",
      "type": "string",
      "label": "ms-resource:loc.input.label.secretName",
      "required": false,
      "groupName": "config",
      "visibleRule": "action = create secret",
      "defaultValue": "",
      "helpMarkDown": "ms-resource:loc.input.help.secretName"
    },
    {
      "name": "secretArguments",
      "type": "multiLine",
      "groupName": "config",
      "properties": {
        "resizable": "true",
        "rows": "2",
        "editorExtension": "ms.vss-services-azure.kubernetes-parameters-grid"
      },
      "label": "ms-resource:loc.input.label.secretArguments",
      "defaultValue": "",
      "helpMarkDown": "ms-resource:loc.input.help.secretArguments",
      "visibleRule": "action = create secret && secretType = generic"
    },
    {
      "name": "dockerRegistryEndpoint",
      "type": "connectedService:dockerregistry",
      "groupName": "config",
      "label": "ms-resource:loc.input.label.dockerRegistryEndpoint",
      "helpMarkDown": "ms-resource:loc.input.help.dockerRegistryEndpoint",
      "visibleRule": "action = create secret && secretType = dockerRegistry"
    }
  ],
  "dataSourceBindings": [],
  "instanceNameFormat": "ms-resource:loc.instanceNameFormat",
  "outputVariables": [
    {
      "name": "manifestsBundle",
      "description": "The location of the manifest bundles created by bake action"
    }
  ],
  "execution": {
    "Node": {
      "target": "src//run.js"
    }
  },
  "messages": {
    "DownloadPathForStableTxt": "ms-resource:loc.messages.DownloadPathForStableTxt",
    "DownloadKubeCtlFailed": "ms-resource:loc.messages.DownloadKubeCtlFailed",
    "DownloadStableVersionFailed": "ms-resource:loc.messages.DownloadStableVersionFailed",
    "UsingLatestStableVersion": "ms-resource:loc.messages.UsingLatestStableVersion",
    "NotAValidSemverVersion": "ms-resource:loc.messages.NotAValidSemverVersion",
    "ManifestFileNotFound": "ms-resource:loc.messages.ManifestFileNotFound",
    "KubernetesServiceConnectionNotFound": "ms-resource:loc.messages.KubernetesServiceConnectionNotFound",
    "UnknownRenderType": "ms-resource:loc.messages.UnknownRenderType",
    "ResourceKindNotDefined": "ms-resource:loc.messages.ResourceKindNotDefined",
    "NullInputObject": "ms-resource:loc.messages.NullInputObject",
    "ArgumentsInputNotSupplied": "ms-resource:loc.messages.ArgumentsInputNotSupplied",
    "NullInputObjectMetadata": "ms-resource:loc.messages.NullInputObjectMetadata",
    "CanaryDeploymentAlreadyExistErrorMessage": "ms-resource:loc.messages.CanaryDeploymentAlreadyExistErrorMessage",
    "InvalidRejectActionDeploymentStrategy": "ms-resource:loc.messages.InvalidRejectActionDeploymentStrategy",
    "InvalidPromotetActionDeploymentStrategy": "ms-resource:loc.messages.InvalidPromotetActionDeploymentStrategy"
  }
}<|MERGE_RESOLUTION|>--- conflicted
+++ resolved
@@ -14,13 +14,8 @@
   "author": "Microsoft Corporation",
   "version": {
     "Major": 0,
-<<<<<<< HEAD
-    "Minor": 150,
-    "Patch": 2
-=======
     "Minor": 151,
     "Patch": 0
->>>>>>> 480939af
   },
   "demands": [],
   "groups": [
